--- conflicted
+++ resolved
@@ -38,16 +38,6 @@
 if Cython.__version__ < '0.21.0':
     raise Exception('Please upgrade to Cython 0.21.0 or newer')
 
-<<<<<<< HEAD
-MAJOR = 1
-MINOR = 9
-MICRO = 0
-CDH_SUFFIX = 'cdh6.x'
-VERSION = '%d.%d.%d-%s' % (MAJOR, MINOR, MICRO, CDH_SUFFIX)
-ISRELEASED = True
-
-=======
->>>>>>> 4ec2598a
 setup_dir = os.path.abspath(os.path.dirname(__file__))
 
 def find_version():
