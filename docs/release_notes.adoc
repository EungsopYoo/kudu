--- conflicted
+++ resolved
@@ -1,17 +1,17 @@
 // Licensed to the Apache Software Foundation (ASF) under one
-// or more contributor license agreements. See the NOTICE file
+// or more contributor license agreements.  See the NOTICE file
 // distributed with this work for additional information
-// regarding copyright ownership. The ASF licenses this file
+// regarding copyright ownership.  The ASF licenses this file
 // to you under the Apache License, Version 2.0 (the
 // "License"); you may not use this file except in compliance
-// with the License. You may obtain a copy of the License at
+// with the License.  You may obtain a copy of the License at
 //
-//  http://www.apache.org/licenses/LICENSE-2.0
+//   http://www.apache.org/licenses/LICENSE-2.0
 //
 // Unless required by applicable law or agreed to in writing,
 // software distributed under the License is distributed on an
 // "AS IS" BASIS, WITHOUT WARRANTIES OR CONDITIONS OF ANY
-// KIND, either express or implied. See the License for the
+// KIND, either express or implied.  See the License for the
 // specific language governing permissions and limitations
 // under the License.
 
@@ -31,261 +31,41 @@
 [[rn_1.9.0_upgrade_notes]]
 == Upgrade Notes
 
-- Upgrading directly from Kudu 1.7.0 is supported and no special upgrade steps are
-  required. A rolling upgrade may work, however it has not been tested. When upgrading
-  Kudu, it is recommended to first shut down all Kudu processes across the cluster, then
-  upgrade the software on all servers, then restart the Kudu processes on all servers in
-  the cluster.
+* Flume 1.8+ requires Java 8 at runtime even though the Kudu Flume integration
+  is Java 7 compatible. Flume 1.8 is the default dependency version as of
+  Kudu 1.8.0.
 
-- Kudu Flume Sink released with Kudu 1.8.0 is compiled against Apache Flume 1.8 and might
-  not function with earlier versions of Flume. Note that Flume 1.8 requires Java 1.8 or
-  higher.
-
-- Hadoop 3.0+ requires Java 8 at runtime even though the Kudu Hadoop integration is Java 7
-  compatible. Hadoop 3.1 is the default dependency version as of Kudu 1.8.0, used by
-  certain features in the Java client.
+* Hadoop 3.0+ requires Java 8 at runtime even though the Kudu Hadoop integration
+  is Java 7 compatible. Hadoop 3.1 is the default dependency version as of
+  Kudu 1.8.0.
 
 [[rn_1.9.0_obsoletions]]
 == Obsoletions
 
-- The `-table_num_buckets` configuration option of the `kudu perf loadgen` tool is now
-  removed in favor of `-table_num_hash_partitions` and `-table_num_range_partitions`
-  (see link:https://issues.apache.org/jira/browse/KUDU-1861[KUDU-1861]).
 
 [[rn_1.9.0_deprecations]]
 == Deprecations
 
-- Support for Java 7 has been deprecated since Kudu 1.5.0 and may be removed in the next
-  major release.
-
-- The `producer.skipMissingColumn`, `producer.skipBadColumnValue`, and
-  `producer.warnUnmatchedRows` Kudu Flume sink configuration parameters have been
-  deprecated in favor of `producer.missingColumnPolicy`, `producer.badColumnValuePolicy`,
-  and `producer.unmatchedRowPolicy` respectively (see
-  link:https://issues.apache.org/jira/browse/KUDU-1882[KUDU-1882]).
+* Support for Java 7 has been deprecated since Kudu 1.5.0 and may be removed in
+  the next major release.
 
 [[rn_1.9.0_new_features]]
 == New features
 
-- Examples showcasing functionality in {cpp}, Java, and Python, previously
-  hosted in a separate repository have been added. They can be found in the
-  `link:https://github.com/apache/kudu/tree/master/examples[examples/]`
-  top-level subdirectory.
-
-- Added `kudu diagnose parse_stacks`, a tool to parse sampled stack traces out of a
-  diagnostics log (see link:https://issues.apache.org/jira/browse/KUDU-2353[KUDU-2353]).
-
-- Added support for `IS NULL` and `IS NOT NULL` predicates to the Kudu Python client (see
-  link:https://issues.apache.org/jira/browse/KUDU-2399[KUDU-2399]).
-
-- Introduced <<administration.adoc#rebalancer_tool,manual data rebalancer>> into the kudu
-  CLI tool. The rebalancer can be used to redistribute table replicas among tablet
-  servers. The rebalancer can be run via `kudu cluster rebalance` sub-command. Using the
-  new tool, it's possible to rebalance Kudu clusters of version 1.4.0 and newer.
-
-- Added `kudu tserver get_flags` and `kudu master get_flags`, two tools that allow
-  superusers to retrieve all the values of command line flags from remote Kudu processes.
-  The `get_flags` tools support filtering the returned flags by tag, and by default will
-  return only flags that were explicitly set.
-
-- Added `kudu tablet unsafe_replace_tablet`, a tool to replace a tablet with a new one.
-  This tool is meant to be used to recover a table when one of its tablets has permanently
-  lost all replicas. The data in the tablet that is replaced is lost, so this tool should
-  only be used as a last resort (see
-  link:https://issues.apache.org/jira/browse/KUDU-2290[KUDU-2290]).
 
 [[rn_1.9.0_improvements]]
 == Optimizations and improvements
 
-- There is a new metric for each tablet replica tracking the number of election failures
-  since the last successful election attempt and the time since the last heartbeat from
-  the leader (see link:https://issues.apache.org/jira/browse/KUDU-2287[KUDU-2287]).
-
-- Kudu now supports building and running on Ubuntu 18.04 (“Bionic Beaver”) (see
-  link:https://issues.apache.org/jira/browse/KUDU-2427[KUDU-2427]).
-
-- Kudu now supports building and running against OpenSSL 1.1 (see
-  link:https://issues.apache.org/jira/browse/KUDU-1889[KUDU-1889]).
-
-- Added Kerberos support to the Kudu Flume sink (see
-  link:https://issues.apache.org/jira/browse/KUDU-2012[KUDU-2012]).
-
-- The Kudu Spark connector now supports Spark Streaming DataFrames (see
-  link:https://issues.apache.org/jira/browse/KUDU-2539[KUDU-2539]).
-
-- Added `-tables` filtering argument to `kudu table list` (see
-  link:https://issues.apache.org/jira/browse/KUDU-2529[KUDU-2529]).
-
-- Clients now support setting a limit on the number of returned rows in scans (see
-  link:https://issues.apache.org/jira/browse/KUDU-16[KUDU-16]).
-
-- Added Pandas support to the Python client (see
-  link:https://issues.apache.org/jira/browse/KUDU-1276[KUDU-1276]).
-
-- Enabled configuration of mutation buffer in the Python client (see
-  link:https://issues.apache.org/jira/browse/KUDU-2441[KUDU-2441]).
-
-- Added a `keepAlive` API call to the `KuduScanner` and `AsyncKuduScanner` in the Java
-  client.  This API can be used to keep the scanners alive on the server when processing
-  of messages will take longer than the scanner TTL (see
-  link:https://issues.apache.org/jira/browse/KUDU-2095[KUDU-2095]).
-
-- The Kudu Spark integration now uses the keepAlive API when reading data. By default it
-  will call keepAlive on a scanner with a period of 15 seconds. This will ensure that
-  Spark jobs with large batch sizes or slow processing times do not fail with scanner not
-  found errors (see link:https://issues.apache.org/jira/browse/KUDU-2563[KUDU-2563]).
-
-- Number of reactor threads in the {cpp} client is now configurable (see
-  link:https://issues.apache.org/jira/browse/KUDU-2368[KUDU-2368]).
-
-- Added an optimization to reduce CPU consumption when performing hot metadata lookups in
-  the {cpp} client (see link:https://issues.apache.org/jira/browse/KUDU-1977[KUDU-1977]).
-
-- Added an optimization to avoid bottlenecks on `getpwuid_r()` in libnss during a Raft
-  leader election storm (see
-  link:https://issues.apache.org/jira/browse/KUDU-2395[KUDU-2395]).
-
-- Improved rowset tree pruning making scans with open-ended intervals on primary key (see
-  link:https://issues.apache.org/jira/browse/KUDU-2566[KUDU-2566]).
-
-- The `kudu perf loadgen` tool now supports generating range-partitioned tables. The
-  `-table_num_buckets` configuration is now removed in favor of
-  `-table_num_hash_partitions` and `-table_num_range_partitions` (see
-  link:https://issues.apache.org/jira/browse/KUDU-1861[KUDU-1861]).
-
-- CFile checksum failures will now cause the affected tablet replicas to be failed and
-  re-replicated elsewhere (see
-  link:https://issues.apache.org/jira/browse/KUDU-2469[KUDU-2469]).
-
-- Servers are now able to start up with data directories missing on disk (see
-  link:https://issues.apache.org/jira/browse/KUDU-2359[KUDU-2359]).
-
-- The `kudu perf loadgen` tool now creates tables with a period-separated database name,
-  for example `default.loadgen_auto_abc123`. This new behavior does not take effect if the
-  `--table` flag is provided. The database of the table can be changed using a new
-  `--auto_database` flag. This change is made in anticipation of an eventual Kudu/HMS
-  integration (see link:https://jira.apache.org/jira/browse/KUDU-2191[KUDU-2191]).
-
-- Introduced `FAILED_UNRECOVERABLE` replica health status. This is to mark replicas which
-  are not able to catch up with the leader due to GC-collected segments of WAL and other
-  unrecoverable cases like disk failure. With that, the replica management scheme becomes
-  hybrid: the system evicts replicas with `FAILED_UNRECOVERABLE` health status before
-  adding a replacement if it anticipates that it can commit the transaction, while in
-  other cases it first adds a non-voter replica and removes the failed one only after
-  promoting a newly added replica to voter role.
-
-- Two additional configuration parameters, `socketReadTimeoutMs`  and `scanRequestTimeout`
-  have been added to the Spark connector to allow better tuning to avoid scan timeouts
-  under high load.
-
-- The `kudu table` tool now supports two new options to rename tables and columns,
-  `rename_table` and `rename_column` respectively.
-
-- Kudu will now wait for the clock to become synchronized at startup, controlled by a new
-  flag `-ntp_initial_sync_wait_secs` (see
-  link:https://issues.apache.org/jira/browse/KUDU-2242[KUDU-2242]).
-
-- Tablet deletions are now throttled, which will help Kudu clusters remain stable even
-  when many tablets are deleted at once. The number of tablets that a tablet server will
-  delete at once is controlled by the new flag `-num_tablets_to_delete_simultaneously`
-  (see link:https://issues.apache.org/jira/browse/KUDU-2289[KUDU-2289]).
-
-- The `kudu cluster ksck` tool has been significantly enhanced. It now checks master
-  health and consensus status, displays any unsafe or hidden flags set in the cluster, and
-  produces a summary of the Kudu versions running on the master and tablet servers. In
-  addition, it now supports JSON output, both in pretty-printed and compact form. The
-  output format is controlled by the `-ksck_format` flag.
 
 [[rn_1.9.0_fixed_issues]]
 == Fixed Issues
 
-- When a tablet server was wiped and recreated with the same RPC address, `ksck` listed it
-  twice, both as healthy, even though only one of them was there. This bug is now fixed by
-  verifying the UUID of the server (see
-  link:https://issues.apache.org/jira/browse/KUDU-2364[KUDU-2364]).
-
-- Fixed an issue preventing Kudu from starting when using Vormetric's encrypted filesystem
-  (secfs2) on ext4 (see link:https://issues.apache.org/jira/browse/KUDU-2406[KUDU-2406]).
-
-- Fixed an issue where Kudu's block cache memory tracking (as seen on the `/mem-trackers`
-  web UI page) wasn’t accounting for all of the overhead of the cache itself (see
-  link:https://issues.apache.org/jira/browse/KUDU-972[KUDU-972]).
-
-- Fixed an issue where the {cpp} client would fail to reopen an expired scanner; instead,
-  the client would retry in a tight loop and eventually timeout (see
-  link:https://issues.apache.org/jira/browse/KUDU-2414[KUDU-2414]).
-
-- When a tablet is deleted, its write-ahead log recovery directory is also deleted, if it
-  exists (see link:https://issues.apache.org/jira/browse/KUDU-1038[KUDU-1038]).
-
-- Fixed a tablet server crash when a tablet is scanned with two predicates on its primary
-  key and the predicates do not overlap (see
-  link:https://issues.apache.org/jira/browse/KUDU-2447[KUDU-2447]).
-
-- Fixed an issue where the Kudu MapReduce connector's `KuduTableInputFormat` may exhaust
-  its scan too early (see
-  link:https://issues.apache.org/jira/browse/KUDU-2525[KUDU-2525]).
-
-- Fixed an issue with failed tablet copies that would cause subsequent tablet copies to
-  crash the tablet server (see
-  link:https://issues.apache.org/jira/browse/KUDU-2293[KUDU-2293]).
-
-- Fixed a bug in which incorrect results would be returned in scans following a
-  server restart (see
-  link:https://issues.apache.org/jira/browse/KUDU-2463[KUDU-2463]).
-
-- Fixed a bug causing a tablet server crash when a write batch request from a client
-  failed coarse-grained authorization (see
-  link:https://issues.apache.org/jira/browse/KUDU-2540[KUDU-2540]).
-
-- Fixed use-after-free in case of WAL replay error (see
-  link:https://issues.apache.org/jira/browse/KUDU-2509[KUDU-2509]).
-
-- Fixed authentication token reacquisition in the {cpp} client (see
-  link:https://issues.apache.org/jira/browse/KUDU-2580[KUDU-2580]).
-
-- Fixed a bug where leader logged excessively when the followers fell behind (see
-  link:https://issues.apache.org/jira/browse/KUDU-2322[KUDU-2322]).
-
-- Fixed reporting of leader health during lifecycle transitions (see
-  link:https://issues.apache.org/jira/browse/KUDU-2335[KUDU-2335]).
-
-- Fixed moving single-replica tablets (see
-  link:https://issues.apache.org/jira/browse/KUDU-2443[KUDU-2443]).
-
-- Fixed an error that would cause the kudu CLI tool to unexpectedly exit when the
-  connection to the master or tserver was abruptly closed.
-
-- Fixed a rare issue where system failure could leave unexpected null bytes at the end of
-  metadata files, causing Kudu to be unable to restart (see
-  link:https://issues.apache.org/jira/browse/KUDU-2260[KUDU-2260]).
-
-- Fixed an issue where `kudu cluster ksck` running a snapshot checksum scan would use a
-  single snapshot timestamp for all tablets. This caused the checksum process to fail if
-  the checksum process took a long time and the number of tablets was sufficiently large.
-  The tool should now be able to checksum tables even if the process takes many hours.
-  (see link:https://issues.apache.org/jira/browse/KUDU-2179[KUDU-2179]).
 
 [[rn_1.9.0_wire_compatibility]]
 == Wire Protocol compatibility
 
 Kudu 1.9.0 is wire-compatible with previous versions of Kudu:
 
-<<<<<<< HEAD
-- Kudu 1.8 clients may connect to servers running Kudu 1.0 or later. If the client uses
-  features that are not available on the target server, an error will be returned.
-
-- Kudu 1.0 clients may connect to servers running Kudu 1.8 with the exception of the
-  below-mentioned restrictions regarding secure clusters.
-
-The authentication features introduced in Kudu 1.3 place the following limitations on wire
-compatibility between Kudu 1.8 and versions earlier than 1.3:
-
-- If a Kudu 1.8 cluster is configured with authentication or encryption set to "required",
-  clients older than Kudu 1.3 will be unable to connect.
-
-- If a Kudu 1.8 cluster is configured with authentication and encryption set to "optional"
-=======
 * Kudu 1.9 clients may connect to servers running Kudu 1.0 or later. If the client uses
   features that are not available on the target server, an error will be returned.
 * Rolling upgrade between Kudu 1.8 and Kudu 1.9 servers is believed to be possible
@@ -300,7 +80,6 @@
 * If a Kudu 1.9 cluster is configured with authentication or encryption set to "required",
   clients older than Kudu 1.3 will be unable to connect.
 * If a Kudu 1.9 cluster is configured with authentication and encryption set to "optional"
->>>>>>> 60648849
   or "disabled", older clients will still be able to connect.
 
 [[rn_1.9.0_incompatible_changes]]
@@ -310,20 +89,6 @@
 [[rn_1.9.0_client_compatibility]]
 === Client Library Compatibility
 
-<<<<<<< HEAD
-- The Kudu 1.8 Java client library is API- and ABI-compatible with Kudu 1.7. Applications
-  written against Kudu 1.7 will compile and run against the Kudu 1.8 client library and
-  vice-versa.
-
-- The Kudu 1.8 {cpp} client is API- and ABI-forward-compatible with Kudu 1.7.
-  Applications written and compiled against the Kudu 1.7 client library will run without
-  modification against the Kudu 1.8 client library. Applications written and compiled
-  against the Kudu 1.8 client library will run without modification against the Kudu 1.7
-  client library.
-
-- The Kudu 1.8 Python client is API-compatible with Kudu 1.7. Applications written against
-  Kudu 1.7 will continue to run against the Kudu 1.8 client and vice-versa.
-=======
 * The Kudu 1.9 Java client library is API- and ABI-compatible with Kudu 1.8. Applications
   written against Kudu 1.8 will compile and run against the Kudu 1.9 client library and
   vice-versa.
@@ -337,7 +102,6 @@
 * The Kudu 1.9 Python client is API-compatible with Kudu 1.8. Applications
   written against Kudu 1.7 will continue to run against the Kudu 1.9 client
   and vice-versa.
->>>>>>> 60648849
 
 [[rn_1.9.0_known_issues]]
 == Known Issues and Limitations
@@ -347,26 +111,6 @@
 
 [[rn_1.9.0_contributors]]
 == Contributors
-
-Kudu 1.8 includes contributions from 40 people, including 15 first-time contributors:
-
-- Anupama Gupta
-- Attila Piros
-- Brian McDevitt
-- Fengling Wang
-- Ferenc Szabó
-- Greg Solovyev
-- Kiyoshi Mizumaru
-- Shriya Gupta
-- Thomas Tauber-Marshall
-- Tigerquoll
-- Yao Xu
-- ZhangYao
-- helifu
-- jinxing64
-- qqchang2nd
-
-Thank you for helping to make Kudu even better!
 
 [[resources_and_next_steps]]
 == Resources
