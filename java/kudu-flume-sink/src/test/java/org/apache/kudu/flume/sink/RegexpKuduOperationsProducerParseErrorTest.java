// Licensed to the Apache Software Foundation (ASF) under one
// or more contributor license agreements.  See the NOTICE file
// distributed with this work for additional information
// regarding copyright ownership.  The ASF licenses this file
// to you under the Apache License, Version 2.0 (the
// "License"); you may not use this file except in compliance
// with the License.  You may obtain a copy of the License at
//
//   http://www.apache.org/licenses/LICENSE-2.0
//
// Unless required by applicable law or agreed to in writing,
// software distributed under the License is distributed on an
// "AS IS" BASIS, WITHOUT WARRANTIES OR CONDITIONS OF ANY
// KIND, either express or implied.  See the License for the
// specific language governing permissions and limitations
// under the License.
<<<<<<< HEAD

package org.apache.kudu.flume.sink;
=======
>>>>>>> 60648849

package org.apache.kudu.flume.sink;

import static org.apache.kudu.flume.sink.RegexpKuduOperationsProducer.BAD_COLUMN_VALUE_POLICY_PROP;
import static org.apache.kudu.flume.sink.RegexpKuduOperationsProducer.MISSING_COLUMN_POLICY_PROP;
import static org.apache.kudu.flume.sink.RegexpKuduOperationsProducer.OPERATION_PROP;
import static org.apache.kudu.flume.sink.RegexpKuduOperationsProducer.PATTERN_PROP;
import static org.apache.kudu.flume.sink.RegexpKuduOperationsProducer.SKIP_BAD_COLUMN_VALUE_PROP;
import static org.apache.kudu.flume.sink.RegexpKuduOperationsProducer.SKIP_MISSING_COLUMN_PROP;
import static org.apache.kudu.flume.sink.RegexpKuduOperationsProducer.UNMATCHED_ROW_POLICY_PROP;
import static org.apache.kudu.flume.sink.RegexpKuduOperationsProducer.WARN_UNMATCHED_ROWS_PROP;
import static org.junit.Assert.assertFalse;
import static org.junit.Assert.assertTrue;

import java.nio.charset.Charset;
import java.util.ArrayList;

import com.google.common.collect.ImmutableList;
import org.apache.flume.Context;
import org.apache.flume.FlumeException;
import org.apache.flume.event.EventBuilder;
import org.apache.kudu.test.KuduTestHarness;
import org.junit.Rule;
import org.junit.Test;
import org.junit.rules.ExpectedException;


import org.apache.kudu.ColumnSchema;
import org.apache.kudu.Schema;
import org.apache.kudu.Type;
import org.apache.kudu.client.CreateTableOptions;
import org.apache.kudu.client.KuduTable;
import org.apache.kudu.test.CapturingLogAppender;

public class RegexpKuduOperationsProducerParseErrorTest {
  private static final String TEST_REGEXP = "(?<key>\\d+),(?<byteFld>\\d+),(?<stringFld>\\w+)";
  private static final String TEST_REGEXP_MISSING_COLUMN = "(?<key>\\d+),(?<byteFld>\\d+)";
  private static final String TEST_OPERATION = "insert";

  private static final String ROW_UNMATCHING = "invalid row";
  private static final String ROW_BAD_COLUMN_VALUE = "1,1000,string";
  private static final String ROW_MISSING_COLUMN = "1,1";

  private static final String ERROR_MSG_UNMATCHED_ROW =
      "Failed to match the pattern '" + TEST_REGEXP + "' in '" + ROW_UNMATCHING + "'";
  private static final String ERROR_MSG_MISSING_COLUMN =
      "Column 'stringFld' has no matching group in '" + ROW_MISSING_COLUMN + "'";
  private static final String ERROR_MSG_BAD_COLUMN_VALUE =
      "Raw value '" + ROW_BAD_COLUMN_VALUE +
        "' couldn't be parsed to type Type: int8 for column 'byteFld'";

  private static final String POLICY_REJECT = "REJECT";
  private static final String POLICY_WARN = "WARN";
  private static final String POLICY_IGNORE = "IGNORE";

  @Rule
  public KuduTestHarness harness = new KuduTestHarness();

  @Rule
  public ExpectedException thrown = ExpectedException.none();

  @Test
  public void testMissingColumnThrowsExceptionDefaultConfig() throws Exception {
    Context additionalContext = new Context();
    additionalContext.put(PATTERN_PROP, TEST_REGEXP_MISSING_COLUMN);
    testThrowsException(additionalContext, ERROR_MSG_MISSING_COLUMN, ROW_MISSING_COLUMN);
  }

  @Test
  public void testMissingColumnThrowsExceptionDeprecated() throws Exception {
    Context additionalContext = new Context();
    additionalContext.put(PATTERN_PROP, TEST_REGEXP_MISSING_COLUMN);
    additionalContext.put(SKIP_MISSING_COLUMN_PROP, String.valueOf(false));
    testThrowsException(additionalContext, ERROR_MSG_MISSING_COLUMN, ROW_MISSING_COLUMN);
  }

  @Test
  public void testMissingColumnThrowsException() throws Exception {
    Context additionalContext = new Context();
    additionalContext.put(PATTERN_PROP, TEST_REGEXP_MISSING_COLUMN);
    additionalContext.put(MISSING_COLUMN_POLICY_PROP, POLICY_REJECT);
    testThrowsException(additionalContext, ERROR_MSG_MISSING_COLUMN, ROW_MISSING_COLUMN);
  }

  @Test
  public void testMissingColumnLogsWarningDeprecated() throws Exception {
    Context additionalContext = new Context();
    additionalContext.put(PATTERN_PROP, TEST_REGEXP_MISSING_COLUMN);
    additionalContext.put(SKIP_MISSING_COLUMN_PROP, String.valueOf(true));
    testLogging(additionalContext, ERROR_MSG_MISSING_COLUMN, ROW_MISSING_COLUMN);
  }

  @Test
  public void testMissingColumnLogsWarning() throws Exception {
    Context additionalContext = new Context();
    additionalContext.put(PATTERN_PROP, TEST_REGEXP_MISSING_COLUMN);
    additionalContext.put(MISSING_COLUMN_POLICY_PROP, POLICY_WARN);
    testLogging(additionalContext, ERROR_MSG_MISSING_COLUMN, ROW_MISSING_COLUMN);
  }


  @Test
  public void testMissingColumnIgnored() throws Exception {
    Context additionalContext = new Context();
    additionalContext.put(PATTERN_PROP, TEST_REGEXP_MISSING_COLUMN);
    additionalContext.put(MISSING_COLUMN_POLICY_PROP, POLICY_IGNORE);
    testIgnored(additionalContext, ERROR_MSG_MISSING_COLUMN, ROW_MISSING_COLUMN);
  }

  @Test(expected = IllegalArgumentException.class)
  public void testMissingColumnConfigValidation() throws Exception {
    Context additionalContext = new Context();
    additionalContext.put(SKIP_MISSING_COLUMN_PROP, String.valueOf(false));
    additionalContext.put(MISSING_COLUMN_POLICY_PROP, POLICY_IGNORE);
    getProducer(additionalContext);
  }

  @Test
  public void testBadColumnValueThrowsExceptionDefaultConfig() throws Exception {
    Context additionalContext = new Context();
    testThrowsException(additionalContext, ERROR_MSG_BAD_COLUMN_VALUE, ROW_BAD_COLUMN_VALUE);
  }

  @Test
  public void testBadColumnValueThrowsExceptionDeprecated() throws Exception {
    Context additionalContext = new Context();
    additionalContext.put(SKIP_BAD_COLUMN_VALUE_PROP, String.valueOf(false));
    testThrowsException(additionalContext, ERROR_MSG_BAD_COLUMN_VALUE, ROW_BAD_COLUMN_VALUE);
  }

  @Test
  public void testBadColumnValueThrowsException() throws Exception {
    Context additionalContext = new Context();
    additionalContext.put(BAD_COLUMN_VALUE_POLICY_PROP, POLICY_REJECT);
    testThrowsException(additionalContext, ERROR_MSG_BAD_COLUMN_VALUE, ROW_BAD_COLUMN_VALUE);
  }

  @Test
  public void testBadColumnValueLogsWarningDeprecated() throws Exception {
    Context additionalContext = new Context();
    additionalContext.put(SKIP_BAD_COLUMN_VALUE_PROP, String.valueOf(true));
    testLogging(additionalContext, ERROR_MSG_BAD_COLUMN_VALUE, ROW_BAD_COLUMN_VALUE);
  }

  @Test
  public void testBadColumnValueLogsWarning() throws Exception {
    Context additionalContext = new Context();
    additionalContext.put(BAD_COLUMN_VALUE_POLICY_PROP, POLICY_WARN);
    testLogging(additionalContext, ERROR_MSG_BAD_COLUMN_VALUE, ROW_BAD_COLUMN_VALUE);
  }

  @Test
  public void testBadColumnValueIgnored() throws Exception {
    Context additionalContext = new Context();
    additionalContext.put(BAD_COLUMN_VALUE_POLICY_PROP, POLICY_IGNORE);
    testIgnored(additionalContext, ERROR_MSG_BAD_COLUMN_VALUE, ROW_BAD_COLUMN_VALUE);
  }

  @Test(expected = IllegalArgumentException.class)
  public void testBadColumnValueConfigValidation() throws Exception {
    Context additionalContext = new Context();
    additionalContext.put(SKIP_BAD_COLUMN_VALUE_PROP, String.valueOf(false));
    additionalContext.put(BAD_COLUMN_VALUE_POLICY_PROP, POLICY_IGNORE);
    getProducer(additionalContext);
  }

  @Test
  public void testUnmatchedRowLogsWarningWithDefaultConfig() throws Exception {
    Context additionalContext = new Context();
    testLogging(additionalContext, ERROR_MSG_UNMATCHED_ROW, ROW_UNMATCHING);
  }

  @Test
  public void testUnmatchedRowThrowsException() throws Exception {
    Context additionalContext = new Context();
    additionalContext.put(UNMATCHED_ROW_POLICY_PROP, POLICY_REJECT);
    testThrowsException(additionalContext, ERROR_MSG_UNMATCHED_ROW, ROW_UNMATCHING);
  }

  @Test
  public void testUnmatchedRowLogsWarningDeprecated() throws Exception {
    Context additionalContext = new Context();
    additionalContext.put(WARN_UNMATCHED_ROWS_PROP, String.valueOf(true));
    testLogging(additionalContext, ERROR_MSG_UNMATCHED_ROW, ROW_UNMATCHING);
  }

  @Test
  public void testUnmatchedRowLogsWarning() throws Exception {
    Context additionalContext = new Context();
    additionalContext.put(UNMATCHED_ROW_POLICY_PROP, POLICY_WARN);
    testLogging(additionalContext, ERROR_MSG_UNMATCHED_ROW, ROW_UNMATCHING);
  }

  @Test
  public void testUnmatchedRowIgnoredDeprecated() throws Exception {
    Context additionalContext = new Context();
    additionalContext.put(WARN_UNMATCHED_ROWS_PROP, String.valueOf(false));
    testIgnored(additionalContext, ERROR_MSG_UNMATCHED_ROW, ROW_UNMATCHING);
  }

  @Test
  public void testUnmatchedRowIgnored() throws Exception {
    Context additionalContext = new Context();
    additionalContext.put(UNMATCHED_ROW_POLICY_PROP, POLICY_IGNORE);
    testIgnored(additionalContext, ERROR_MSG_UNMATCHED_ROW, ROW_UNMATCHING);
  }

  @Test(expected = IllegalArgumentException.class)
  public void testUnmatchedRowConfigValidation() throws Exception {
    Context additionalContext = new Context();
    additionalContext.put(WARN_UNMATCHED_ROWS_PROP, String.valueOf(false));
    additionalContext.put(UNMATCHED_ROW_POLICY_PROP, POLICY_IGNORE);
    getProducer(additionalContext);
  }

  @Test(expected = IllegalArgumentException.class)
  public void testUnKnownPolicyConfigValidation() throws Exception {
    Context additionalContext = new Context();
    additionalContext.put(UNMATCHED_ROW_POLICY_PROP, "FORCED");
    getProducer(additionalContext);
  }

  private void testLogging(
      Context additionalContext, String expectedError, String eventBody) throws Exception {
    String appendedText = processEvent(additionalContext, eventBody);
    assertTrue(appendedText.contains(expectedError));
  }

  private void testIgnored(
      Context additionalContext, String expectedError, String eventBody) throws Exception {
    String appendedText = processEvent(additionalContext, eventBody);
    assertFalse(appendedText.contains(expectedError));
  }

  private void testThrowsException(
      Context additionalContext, String expectedError, String eventBody) throws Exception {
    thrown.expect(FlumeException.class);
    thrown.expectMessage(expectedError);
    processEvent(additionalContext, eventBody);
  }

  private String processEvent(Context additionalContext, String eventBody) throws Exception {
    CapturingLogAppender appender = new CapturingLogAppender();
    RegexpKuduOperationsProducer producer = getProducer(additionalContext);
    appender.attach();
    producer.getOperations(EventBuilder.withBody(eventBody.getBytes(Charset.forName("UTF-8"))));

    return appender.getAppendedText();
  }


  private RegexpKuduOperationsProducer getProducer(Context additionalContext) throws Exception {
    RegexpKuduOperationsProducer producer = new RegexpKuduOperationsProducer();
    producer.initialize(createNewTable("test"));
    Context context = new Context();
    context.put(PATTERN_PROP, TEST_REGEXP);
    context.put(OPERATION_PROP, TEST_OPERATION);
    context.putAll(additionalContext.getParameters());
    producer.configure(context);

    return producer;
  }

  private KuduTable createNewTable(String tableName) throws Exception {
    ArrayList<ColumnSchema> columns = new ArrayList<>(10);
    columns.add(new ColumnSchema.ColumnSchemaBuilder("key", Type.INT32).key(true).build());
    columns.add(new ColumnSchema.ColumnSchemaBuilder("byteFld", Type.INT8).build());
    columns.add(new ColumnSchema.ColumnSchemaBuilder("stringFld", Type.STRING).build());
    CreateTableOptions createOptions =
        new CreateTableOptions().addHashPartitions(ImmutableList.of("key"), 3).setNumReplicas(1);
    KuduTable table = harness.getClient().createTable(tableName, new Schema(columns), createOptions);
    return table;
  }


}<|MERGE_RESOLUTION|>--- conflicted
+++ resolved
@@ -14,11 +14,6 @@
 // KIND, either express or implied.  See the License for the
 // specific language governing permissions and limitations
 // under the License.
-<<<<<<< HEAD
-
-package org.apache.kudu.flume.sink;
-=======
->>>>>>> 60648849
 
 package org.apache.kudu.flume.sink;
 
