// Licensed to the Apache Software Foundation (ASF) under one
// or more contributor license agreements.  See the NOTICE file
// distributed with this work for additional information
// regarding copyright ownership.  The ASF licenses this file
// to you under the Apache License, Version 2.0 (the
// "License"); you may not use this file except in compliance
// with the License.  You may obtain a copy of the License at
//
//   http://www.apache.org/licenses/LICENSE-2.0
//
// Unless required by applicable law or agreed to in writing,
// software distributed under the License is distributed on an
// "AS IS" BASIS, WITHOUT WARRANTIES OR CONDITIONS OF ANY
// KIND, either express or implied.  See the License for the
// specific language governing permissions and limitations
// under the License.

// This file contains all of the dependencies required for the build.
// Centrally locating all of the dependencies ensures each subproject
// uses the same dependency version for all dependencies used.

ext {
  versions = [:]
  libs = [:]
}

versions += [
    async          : "1.4.1",
    avro           : "$cdhAvroVersion",
    clojure        : "1.9.0",
    clojureToolsCli: "0.4.1",
    commonsIo      : "$cdhCommonsIoVersion",
    // errorprone 2.3.2+ has an issue on older JDKs see
    // https://github.com/google/error-prone/issues/1140
    errorprone     : "2.3.1",
<<<<<<< HEAD
    flume          : "$cdhFlumeVersion",
    gradle         : "5.0",
    // We use the android version instead of the jre version
    // to maintain Java 1.7 compatibility.
    guava          : "27.0-android",
    hadoop         : "$cdhHadoopVersion",
=======
    flume          : "1.9.0",
    gradle         : "5.1.1",
    // We use the android version instead of the jre version
    // to maintain Java 1.7 compatibility.
    guava          : "27.0.1-android",
    hadoop         : "3.2.0",
>>>>>>> 2107f230
    hamcrest       : "1.3",
    hive           : "$cdhHiveVersion",
    jepsen         : "0.1.5",
    jsr305         : "3.0.2",
    junit          : "4.12",
    log4j          : "1.2.17",
    mockito        : "2.23.4",
    murmur         : "1.0.0",
    netty          : "$cdhNettyVersion",
    osdetector     : "1.6.1",
<<<<<<< HEAD
    parquet        : "$cdhParquetVersion",
=======
    parquet        : "1.10.1",
>>>>>>> 2107f230
    pmd            : "5.8.1",
    protobuf       : "3.6.1",
    scala          : "$cdhScalaVersion",
    scalatest      : "3.0.5",
<<<<<<< HEAD
    schemaValidator: "5.14.0",
    scopt          : "3.7.0",
    slf4j          : "$cdhSlf4jVersion",
    spark          : "$cdhSparkVersion",
=======
    scopt          : "3.7.1",
    slf4j          : "1.7.25",
    spark          : "2.4.0",
>>>>>>> 2107f230
    spotBugs       : "3.1.6",
    yetus          : "0.9.0"
]

// Log the Gradle version used vs defined.
if (gradle.gradleVersion != versions.gradle) {
  println "Using gradle version $gradle.gradleVersion (Build defines $versions.gradle)"
}

// Add base Scala version
versions["scalaBase"] = versions.scala.substring(0, versions.scala.lastIndexOf("."))

// Add base Spark version
versions["sparkBase"] = versions.spark.substring(0, versions.spark.indexOf("."))

libs += [
    async                : "com.stumbleupon:async:$versions.async",
    avro                 : "org.apache.avro:avro:$versions.avro",
    clojure              : "org.clojure:clojure:$versions.clojure",
    clojureToolsCli      : "org.clojure:tools.cli:$versions.clojureToolsCli",
    commonsIo            : "commons-io:commons-io:$versions.commonsIo",
    errorProne           : "com.google.errorprone:error_prone_core:$versions.errorprone",
    flumeConfiguration   : "org.apache.flume:flume-ng-configuration:$versions.flume",
    flumeCore            : "org.apache.flume:flume-ng-core:$versions.flume",
    guava                : "com.google.guava:guava:$versions.guava",
    hadoopClient         : "org.apache.hadoop:hadoop-client:$versions.hadoop",
    hadoopCommon         : "org.apache.hadoop:hadoop-common:$versions.hadoop",
    hadoopMRClientCommon : "org.apache.hadoop:hadoop-mapreduce-client-common:$versions.hadoop",
    hadoopMRClientCore   : "org.apache.hadoop:hadoop-mapreduce-client-core:$versions.hadoop",
    hamcrestCore         : "org.hamcrest:hamcrest-core:$versions.hamcrest",
    hiveMetastore        : "org.apache.hive:hive-metastore:$versions.hive",
    hiveMetastoreTest    : "org.apache.hive:hive-metastore:$versions.hive:tests",
    jepsen               : "jepsen:jepsen:$versions.jepsen",
    jsr305               : "com.google.code.findbugs:jsr305:$versions.jsr305",
    junit                : "junit:junit:$versions.junit",
    log4j                : "log4j:log4j:$versions.log4j",
    mockitoCore          : "org.mockito:mockito-core:$versions.mockito",
    murmur               : "com.sangupta:murmur:$versions.murmur",
    netty                : "io.netty:netty:$versions.netty",
    osdetector           : "com.google.gradle:osdetector-gradle-plugin:$versions.osdetector",
    parquetHadoop        : "org.apache.parquet:parquet-hadoop:$versions.parquet",
    protobufJava         : "com.google.protobuf:protobuf-java:$versions.protobuf",
    protobufJavaUtil     : "com.google.protobuf:protobuf-java-util:$versions.protobuf",
    protoc               : "com.google.protobuf:protoc:$versions.protobuf",
    scalaLibrary         : "org.scala-lang:scala-library:$versions.scala",
    scalap               : "org.scala-lang:scalap:$versions.scala",
    scalatest            : "org.scalatest:scalatest_$versions.scalaBase:$versions.scalatest",
    schemaValidator      : "com.cloudera.enterprise:schema-validator:$versions.schemaValidator",
    scopt                : "com.github.scopt:scopt_$versions.scalaBase:$versions.scopt",
    slf4jApi             : "org.slf4j:slf4j-api:$versions.slf4j",
    slf4jLog4j12         : "org.slf4j:slf4j-log4j12:$versions.slf4j",
    sparkAvro            : "org.apache.spark:spark-avro_$versions.scalaBase:$versions.spark",
    sparkCore            : "org.apache.spark:spark-core_$versions.scalaBase:$versions.spark",
    sparkSql             : "org.apache.spark:spark-sql_$versions.scalaBase:$versions.spark",
    sparkSqlTest         : "org.apache.spark:spark-sql_$versions.scalaBase:$versions.spark:tests",
    yetusAnnotations     : "org.apache.yetus:audience-annotations:$versions.yetus"
]<|MERGE_RESOLUTION|>--- conflicted
+++ resolved
@@ -33,21 +33,12 @@
     // errorprone 2.3.2+ has an issue on older JDKs see
     // https://github.com/google/error-prone/issues/1140
     errorprone     : "2.3.1",
-<<<<<<< HEAD
     flume          : "$cdhFlumeVersion",
-    gradle         : "5.0",
-    // We use the android version instead of the jre version
-    // to maintain Java 1.7 compatibility.
-    guava          : "27.0-android",
-    hadoop         : "$cdhHadoopVersion",
-=======
-    flume          : "1.9.0",
     gradle         : "5.1.1",
     // We use the android version instead of the jre version
     // to maintain Java 1.7 compatibility.
     guava          : "27.0.1-android",
-    hadoop         : "3.2.0",
->>>>>>> 2107f230
+    hadoop         : "$cdhHadoopVersion",
     hamcrest       : "1.3",
     hive           : "$cdhHiveVersion",
     jepsen         : "0.1.5",
@@ -58,25 +49,15 @@
     murmur         : "1.0.0",
     netty          : "$cdhNettyVersion",
     osdetector     : "1.6.1",
-<<<<<<< HEAD
     parquet        : "$cdhParquetVersion",
-=======
-    parquet        : "1.10.1",
->>>>>>> 2107f230
     pmd            : "5.8.1",
     protobuf       : "3.6.1",
     scala          : "$cdhScalaVersion",
     scalatest      : "3.0.5",
-<<<<<<< HEAD
     schemaValidator: "5.14.0",
-    scopt          : "3.7.0",
+    scopt          : "3.7.1",
     slf4j          : "$cdhSlf4jVersion",
     spark          : "$cdhSparkVersion",
-=======
-    scopt          : "3.7.1",
-    slf4j          : "1.7.25",
-    spark          : "2.4.0",
->>>>>>> 2107f230
     spotBugs       : "3.1.6",
     yetus          : "0.9.0"
 ]
