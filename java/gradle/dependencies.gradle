--- conflicted
+++ resolved
@@ -35,15 +35,8 @@
     errorprone     : "2.3.1",
     flume          : "$cdhFlumeVersion",
     gradle         : "5.1.1",
-<<<<<<< HEAD
-    // We use the android version instead of the jre version
-    // to maintain Java 1.7 compatibility.
-    guava          : "27.0.1-android",
+    guava          : "27.0.1-jre",
     hadoop         : "$cdhHadoopVersion",
-=======
-    guava          : "27.0.1-jre",
-    hadoop         : "3.2.0",
->>>>>>> e8be768c
     hamcrest       : "1.3",
     hdrhistogram   : "2.1.11",
     hive           : "$cdhHiveVersion",
