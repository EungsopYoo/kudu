--- conflicted
+++ resolved
@@ -38,12 +38,8 @@
     hadoop         : "$cdhHadoopVersion",
     hamcrest       : "2.1",
     hdrhistogram   : "2.1.11",
-<<<<<<< HEAD
     hive           : "$cdhHiveVersion",
-=======
-    hive           : "2.3.4",
     httpClient     : "4.5.7",
->>>>>>> c550fe8f
     jepsen         : "0.1.5",
     jetty          : "9.4.15.v20190215",
     jsr305         : "3.0.2",
