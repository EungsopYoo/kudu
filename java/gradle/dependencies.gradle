// Licensed to the Apache Software Foundation (ASF) under one
// or more contributor license agreements.  See the NOTICE file
// distributed with this work for additional information
// regarding copyright ownership.  The ASF licenses this file
// to you under the Apache License, Version 2.0 (the
// "License"); you may not use this file except in compliance
// with the License.  You may obtain a copy of the License at
//
//   http://www.apache.org/licenses/LICENSE-2.0
//
// Unless required by applicable law or agreed to in writing,
// software distributed under the License is distributed on an
// "AS IS" BASIS, WITHOUT WARRANTIES OR CONDITIONS OF ANY
// KIND, either express or implied.  See the License for the
// specific language governing permissions and limitations
// under the License.

// This file contains all of the dependencies required for the build.
// Centrally locating all of the dependencies ensures each subproject
// uses the same dependency version for all dependencies used.

ext {
  versions = [:]
  libs = [:]
}

versions += [
    async          : "1.4.1",
    avro           : "$cdhAvroVersion",
    clojure        : "1.9.0",
    clojureToolsCli: "0.4.1",
    commonsIo      : "$cdhCommonsIoVersion",
    // errorprone 2.3.2+ has an issue on older JDKs see
    // https://github.com/google/error-prone/issues/1140
    errorprone     : "2.3.1",
    flume          : "$cdhFlumeVersion",
    gradle         : "5.1.1",
    // We use the android version instead of the jre version
    // to maintain Java 1.7 compatibility.
    guava          : "27.0.1-android",
    hadoop         : "$cdhHadoopVersion",
    hamcrest       : "1.3",
<<<<<<< HEAD
    hive           : "$cdhHiveVersion",
=======
    hdrhistogram   : "2.1.11",
    hive           : "2.3.4",
>>>>>>> 2b9b579b
    jepsen         : "0.1.5",
    jsr305         : "3.0.2",
    junit          : "4.12",
    log4j          : "1.2.17",
    mockito        : "2.23.4",
    murmur         : "1.0.0",
    netty          : "$cdhNettyVersion",
    osdetector     : "1.6.1",
    parquet        : "$cdhParquetVersion",
    pmd            : "5.8.1",
    protobuf       : "3.6.1",
    scala          : "$cdhScalaVersion",
    scalatest      : "3.0.5",
    schemaValidator: "5.14.0",
    scopt          : "3.7.1",
    slf4j          : "$cdhSlf4jVersion",
    spark          : "$cdhSparkVersion",
    spotBugs       : "3.1.6",
    yetus          : "0.9.0"
]

// Log the Gradle version used vs defined.
if (gradle.gradleVersion != versions.gradle) {
  println "Using gradle version $gradle.gradleVersion (Build defines $versions.gradle)"
}

// Add base Scala version
versions["scalaBase"] = versions.scala.substring(0, versions.scala.lastIndexOf("."))

// Add base Spark version
versions["sparkBase"] = versions.spark.substring(0, versions.spark.indexOf("."))

libs += [
    async                : "com.stumbleupon:async:$versions.async",
    avro                 : "org.apache.avro:avro:$versions.avro",
    clojure              : "org.clojure:clojure:$versions.clojure",
    clojureToolsCli      : "org.clojure:tools.cli:$versions.clojureToolsCli",
    commonsIo            : "commons-io:commons-io:$versions.commonsIo",
    errorProne           : "com.google.errorprone:error_prone_core:$versions.errorprone",
    flumeConfiguration   : "org.apache.flume:flume-ng-configuration:$versions.flume",
    flumeCore            : "org.apache.flume:flume-ng-core:$versions.flume",
    guava                : "com.google.guava:guava:$versions.guava",
    hadoopClient         : "org.apache.hadoop:hadoop-client:$versions.hadoop",
    hadoopCommon         : "org.apache.hadoop:hadoop-common:$versions.hadoop",
    hadoopMRClientCommon : "org.apache.hadoop:hadoop-mapreduce-client-common:$versions.hadoop",
    hadoopMRClientCore   : "org.apache.hadoop:hadoop-mapreduce-client-core:$versions.hadoop",
    hamcrestCore         : "org.hamcrest:hamcrest-core:$versions.hamcrest",
    hdrhistogram         : "org.hdrhistogram:HdrHistogram:$versions.hdrhistogram",
    hiveMetastore        : "org.apache.hive:hive-metastore:$versions.hive",
    hiveMetastoreTest    : "org.apache.hive:hive-metastore:$versions.hive:tests",
    jepsen               : "jepsen:jepsen:$versions.jepsen",
    jsr305               : "com.google.code.findbugs:jsr305:$versions.jsr305",
    junit                : "junit:junit:$versions.junit",
    log4j                : "log4j:log4j:$versions.log4j",
    mockitoCore          : "org.mockito:mockito-core:$versions.mockito",
    murmur               : "com.sangupta:murmur:$versions.murmur",
    netty                : "io.netty:netty:$versions.netty",
    osdetector           : "com.google.gradle:osdetector-gradle-plugin:$versions.osdetector",
    parquetHadoop        : "org.apache.parquet:parquet-hadoop:$versions.parquet",
    protobufJava         : "com.google.protobuf:protobuf-java:$versions.protobuf",
    protobufJavaUtil     : "com.google.protobuf:protobuf-java-util:$versions.protobuf",
    protoc               : "com.google.protobuf:protoc:$versions.protobuf",
    scalaLibrary         : "org.scala-lang:scala-library:$versions.scala",
    scalap               : "org.scala-lang:scalap:$versions.scala",
    scalatest            : "org.scalatest:scalatest_$versions.scalaBase:$versions.scalatest",
    schemaValidator      : "com.cloudera.enterprise:schema-validator:$versions.schemaValidator",
    scopt                : "com.github.scopt:scopt_$versions.scalaBase:$versions.scopt",
    slf4jApi             : "org.slf4j:slf4j-api:$versions.slf4j",
    slf4jLog4j12         : "org.slf4j:slf4j-log4j12:$versions.slf4j",
    sparkAvro            : "org.apache.spark:spark-avro_$versions.scalaBase:$versions.spark",
    sparkCore            : "org.apache.spark:spark-core_$versions.scalaBase:$versions.spark",
    sparkSql             : "org.apache.spark:spark-sql_$versions.scalaBase:$versions.spark",
    sparkSqlTest         : "org.apache.spark:spark-sql_$versions.scalaBase:$versions.spark:tests",
    yetusAnnotations     : "org.apache.yetus:audience-annotations:$versions.yetus"
]<|MERGE_RESOLUTION|>--- conflicted
+++ resolved
@@ -40,12 +40,8 @@
     guava          : "27.0.1-android",
     hadoop         : "$cdhHadoopVersion",
     hamcrest       : "1.3",
-<<<<<<< HEAD
+    hdrhistogram   : "2.1.11",
     hive           : "$cdhHiveVersion",
-=======
-    hdrhistogram   : "2.1.11",
-    hive           : "2.3.4",
->>>>>>> 2b9b579b
     jepsen         : "0.1.5",
     jsr305         : "3.0.2",
     junit          : "4.12",
